--- conflicted
+++ resolved
@@ -31,7 +31,7 @@
     expo: number;
     emaPrice: BigInt;
     emaConf: BigInt;
-    status: number;
+    status: PriceStatus;
     numPublishers: BigInt;
     maxNumPublishers: BigInt;
     attestationTime: BigInt;
@@ -44,51 +44,6 @@
 export type BatchPriceAttestation = {
     priceAttestations: PriceAttestation[];
 };
-
-export function rawToPriceAttestation(rawVal: any): PriceAttestation {
-    return {
-<<<<<<< HEAD
-	productId: rawVal.product_id,
-	priceId: rawVal.price_id,
-	price: rawVal.price,
-	conf: rawVal.conf,
-	expo: rawVal.expo,
-	emaPrice: rawVal.ema_price,
-	emaConf: rawVal.ema_conf,
-	status: rawVal.status,
-	numPublishers: rawVal.num_publishers,
-	maxNumPublishers: rawVal.max_num_publishers,
-	attestationTime: rawVal.attestation_time,
-	publishTime: rawVal.publish_time,
-	prevPublishTime: rawVal.prev_publish_time,
-	prevPrice: rawVal.prev_price,
-	prevConf: rawVal.prev_conf,
-=======
-        magic: arr.readUInt32BE(0),
-        version: arr.readUInt16BE(4),
-        payloadId: arr[6],
-        productId: arr.slice(7, 7 + 32).toString("hex"),
-        priceId: arr.slice(39, 39 + 32).toString("hex"),
-        priceType: arr[71],
-        price: arr.readBigInt64BE(72),
-        exponent: arr.readInt32BE(80),
-        emaPrice: {
-            value: arr.readBigInt64BE(84),
-            numerator: arr.readBigInt64BE(92),
-            denominator: arr.readBigInt64BE(100),
-        },
-        emaConfidence: {
-            value: arr.readBigInt64BE(108),
-            numerator: arr.readBigInt64BE(116),
-            denominator: arr.readBigInt64BE(124),
-        },
-        confidenceInterval: arr.readBigUInt64BE(132),
-        status: arr[140],
-        corpAct: arr[141],
-        timestamp: arr.readBigUInt64BE(142),
->>>>>>> e9807ade
-    };
-}
 
 export async function parseBatchPriceAttestation(
     arr: Buffer
@@ -141,34 +96,22 @@
 
 export function priceAttestationToPriceFeed(priceAttestation: PriceAttestation): PriceFeed {
     let status;
-    if (priceAttestation.status === 0) {
-        status = PriceStatus.Unknown;
-    } else if (priceAttestation.status === 1) {
-        status = PriceStatus.Trading;
-    } else if (priceAttestation.status === 2) {
-        status = PriceStatus.Halted;
-    } else if (priceAttestation.status === 3) {
-        status = PriceStatus.Auction;
-    } else {
-        throw(new Error(`Invalid attestation status: ${priceAttestation.status}`));
-    }
 
-    // FIXME: populate 0 fields once they are in priceAttestation
     return new PriceFeed({
-        conf: priceAttestation.confidenceInterval.toString(),
-        emaConf: priceAttestation.emaConfidence.value.toString(),
-        emaPrice: priceAttestation.emaPrice.value.toString(),
-        expo: priceAttestation.exponent,
+        conf: priceAttestation.conf.toString(),
+        emaConf: priceAttestation.emaConf.toString(),
+        emaPrice: priceAttestation.emaPrice.toString(),
+        expo: priceAttestation.expo as any,
         id: priceAttestation.priceId,
-        maxNumPublishers: 0,
-        numPublishers: 0,
-        prevConf: "0",
-        prevPrice: "0",
-        prevPublishTime: 0,
+        maxNumPublishers: priceAttestation.maxNumPublishers as any,
+        numPublishers: priceAttestation.numPublishers as any,
+        prevConf: priceAttestation.prevConf.toString(),
+        prevPrice: priceAttestation.prevPrice.toString(),
+        prevPublishTime: priceAttestation.prevPublishTime as any,
         price: priceAttestation.price.toString(),
         productId: priceAttestation.productId,
-        publishTime: 0,
-        status
+        publishTime: priceAttestation.publishTime as any,
+        status: priceAttestation.status,
     })
 }
 
